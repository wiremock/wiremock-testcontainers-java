--- conflicted
+++ resolved
@@ -236,13 +236,8 @@
     <profile>
       <id>release</id>
       <properties>
-<<<<<<< HEAD
           <version.maven-release-plugin>3.1.1</version.maven-release-plugin>
-          <version.maven-gpg-plugin>3.2.4</version.maven-gpg-plugin>
-=======
-          <version.maven-release-plugin>3.0.1</version.maven-release-plugin>
           <version.maven-gpg-plugin>3.2.7</version.maven-gpg-plugin>
->>>>>>> 7849fbd1
       </properties>
       <build>
           <pluginManagement>
