/*
 * Copyright (C) 2023 WireMock Inc, Oleg Nenashev and all project contributors
 *
 * Licensed under the Apache License, Version 2.0 (the "License");
 * you may not use this file except in compliance with the License.
 * You may obtain a copy of the License at
 *
 * http://www.apache.org/licenses/LICENSE-2.0
 *
 * Unless required by applicable law or agreed to in writing, software
 * distributed under the License is distributed on an "AS IS" BASIS,
 * WITHOUT WARRANTIES OR CONDITIONS OF ANY KIND, either express or implied.
 * See the License for the specific language governing permissions and
 * limitations under the License.
 */
package org.wiremock.integrations.testcontainers;

import org.testcontainers.containers.GenericContainer;
import org.testcontainers.containers.wait.strategy.Wait;
import org.testcontainers.containers.wait.strategy.WaitStrategy;
import org.testcontainers.images.builder.Transferable;
import org.testcontainers.shaded.com.google.common.io.Resources;
import org.testcontainers.utility.ComparableVersion;
import org.testcontainers.utility.DockerImageName;
import org.testcontainers.utility.MountableFile;

import java.io.File;
import java.io.IOException;
import java.net.URL;
import java.nio.charset.StandardCharsets;
import java.nio.file.Files;
import java.nio.file.Path;
import java.util.ArrayList;
import java.util.Collection;
import java.util.Collections;
import java.util.HashMap;
import java.util.List;
import java.util.Map;
import java.util.stream.Collectors;
import java.util.stream.Stream;

/**
 * Provisions WireMock standalone server as a container.
 * Designed to follow the WireMock Docker image ({@code wiremock/wiremock}) structure and configuration,
 * but other images can be included too at your own risk.
 */
public class WireMockContainer extends GenericContainer<WireMockContainer> {

    public static final String OFFICIAL_IMAGE_NAME = "wiremock/wiremock";
    private static final String WIREMOCK_2_LATEST_TAG = "2.35.0-1";
    private static final String WIREMOCK_3_LATEST_TAG = "3.5.4";
    /*package*/ static final String WIREMOCK_2_MINIMUM_SUPPORTED_VERSION = "2.0.0";

<<<<<<< HEAD
    /**
     * @deprecated Not really guaranteed to be latest. Will be reworked
     */
    @Deprecated
=======
    static final String WIREMOCK_HEALTH_CHECK_SUPPORT_MINIMUM_VERSION = "3.0.0-1";

>>>>>>> 0186947a
    public static final DockerImageName WIREMOCK_2_LATEST =
            DockerImageName.parse(OFFICIAL_IMAGE_NAME).withTag(WIREMOCK_2_LATEST_TAG);

    private static final String MAPPINGS_DIR = "/home/wiremock/mappings/";
    private static final String FILES_DIR = "/home/wiremock/__files/";

    private static final String EXTENSIONS_DIR = "/var/wiremock/extensions/";
    private static final WaitStrategy DEFAULT_WAITER = Wait
            .forHttp("/__admin/mappings")
            .withMethod("GET")
            .forStatusCode(200);

    private static final WaitStrategy HEALTH_CHECK_ENDPOINT_WAITER = Wait
            .forHttp("/__admin/health")
            .withMethod("GET")
            .forStatusCode(200);
    private static final int PORT = 8080;
    private final StringBuilder wireMockArgs;
    private final Map<String, Stub> mappingStubs = new HashMap<>();
    private final Map<String, MountableFile> mappingFiles = new HashMap<>();
    private final Map<String, WireMockPlugin> plugins = new HashMap<>();
    private boolean isBannerDisabled = true;

    /**
     * Create image from the specified full image name (repo, image, tag)
     */
    public WireMockContainer(String image) {
        this(DockerImageName.parse(image));
    }

    public WireMockContainer(DockerImageName dockerImage) {
        super(dockerImage);
        dockerImage.assertCompatibleWith(new DockerImageName(OFFICIAL_IMAGE_NAME));

        // Verify the minimum version for the official image
        final ComparableVersion version = new ComparableVersion(dockerImage.getVersionPart());
        if (!version.isSemanticVersion()) { // Accept only images when compatibility is declared explicitly
            // TODO: We cannot extract compatibleSubstituteFor from Testcontainers API - https://github.com/testcontainers/testcontainers-java/issues/7305
        } else {
            boolean isLessThanBaseVersion = version.isLessThan(WIREMOCK_2_MINIMUM_SUPPORTED_VERSION);
            if (OFFICIAL_IMAGE_NAME.equals(dockerImage.getUnversionedPart()) && isLessThanBaseVersion) {
                throw new IllegalArgumentException("For the official image, the WireMock version must be >= " + WIREMOCK_2_MINIMUM_SUPPORTED_VERSION);
            }
        }

        wireMockArgs = new StringBuilder();

        if (version.isGreaterThanOrEqualTo(WIREMOCK_HEALTH_CHECK_SUPPORT_MINIMUM_VERSION)) {
            setWaitStrategy(HEALTH_CHECK_ENDPOINT_WAITER);
        }
        else {
            setWaitStrategy(DEFAULT_WAITER);
        }
    }

    /**
     * Disables the banner when starting the WireMock container.
     * @return this instance
     */
    public WireMockContainer withoutBanner() {
        isBannerDisabled = true;
        return this;
    }

    /**
     * Enable the banner when starting the WireMock container.
     * @return this instance
     */
    public WireMockContainer withBanner() {
        isBannerDisabled = false;
        return this;
    }
    
    /**
     * Adds CLI argument to the WireMock call.
     * @param arg Argument
     * @return this instance
     */
    public WireMockContainer withCliArg(String arg) {
        //TODO: Switch to framework with proper CLI escaping
        wireMockArgs.append(' ').append(arg);
        return this;
    }

    /**
     * Add mapping JSON file from its value
     * @param json JSON sting
     * @return This instance
     */
    public WireMockContainer withMappingFromJSON(String json) {
        return withMappingFromJSON(Integer.toString(json.hashCode()), json);
    }

    /**
     * Adds a JSON mapping stub to WireMock configuration
     * @param name Name of the mapping stub
     * @param json Configuration JSON
     * @return this instance
     */
    public WireMockContainer withMappingFromJSON(String name, String json) {
        mappingStubs.put(name, new Stub(name, json));
        // TODO: Prevent duplication
        return this;
    }

    /**
     * @deprecated use {@link #withMappingFromJSON(String, String)}
     */
    @Deprecated
    public WireMockContainer withMapping(String name, String json) {
        return withMappingFromJSON(name, json);
    }

    /**
     * Loads mapping stub from the class resource
     * @param name Name of the mapping stub
     * @param resource Resource class. Name of the class will be appended to the resource path
     * @param resourceJson Reference to the mapping definition file, starting from the {@code resource} root
     *                     (normally package)
     * @return this instance
     */
    public WireMockContainer withMappingFromResource(String name, Class<?> resource, String resourceJson) {
        final URL url = Resources.getResource(resource, resourceJson);
        return withMappingFromResource(name, url);
    }

    /**
     * Loads mapping stub from the class resource
     * @param resource Resource class. Name of the class will be appended to the resource path
     * @param resourceJson Mapping definition file
     * @return this instance
     */
    public WireMockContainer withMappingFromResource(Class<?> resource, String resourceJson) {
        final String id = resource.getName() + "_" + resourceJson;
        return withMappingFromResource(id, resource.getSimpleName() + "/" + resourceJson);
    }

    /**
     * @deprecated use {@link #withMappingFromResource(String, Class, String)}.
     *                  Note that the new method scopes to the package, not to class
     */
    @Deprecated
    public WireMockContainer withMapping(String name, Class<?> resource, String resourceJson) {
        return withMappingFromResource(name, resource, resource.getSimpleName() + "/" + resourceJson);
    }

    /**
     * Loads mapping stub from the resource file
     * @param name Name of the mapping stub
     * @param resourceName Resource name and path
     * @return this instance
     */
    public WireMockContainer withMappingFromResource(String name, String resourceName) {
        final URL url = Resources.getResource(resourceName);
        return withMappingFromResource(name, url);
    }



    /**
     * Loads mapping stub from the resource file
     * @param resourceName Resource name and path
     * @return this instance
     */
    public WireMockContainer withMappingFromResource(String resourceName) {
        String id = resourceName.replace('/', '_');
        return withMappingFromResource(id, resourceName);
    }

    /**
     * Loads mapping stub from the resource file
     * @param name Name of the mapping stub
     * @param url Resource file URL
     * @return this instance
     */
    public WireMockContainer withMappingFromResource(String name, URL url) {
        try {
            String text = Resources.toString(url, StandardCharsets.UTF_8);
            return withMapping(name, text);
        } catch (IOException ex) {
            throw new IllegalArgumentException(ex);
        }
    }

    /**
     * Adds file
     * @param name ID to be used
     * @param file File to add
     * @return This instance
     */
    public WireMockContainer withFile(String name, File file) {
        mappingFiles.put(name, MountableFile.forHostPath(file.getPath()));
        // TODO: Prevent duplication
        return this;
    }

    /**
     * Adds file
     * @param file File to add
     * @return This instance
     */
    public WireMockContainer withFile(File file) {
        mappingFiles.put(file.getName(), MountableFile.forHostPath(file.getPath()));
        // TODO: Prevent duplication
        return this;
    }

    public WireMockContainer withFileFromResource(String name, String classpathResource) {
        mappingFiles.put(name, MountableFile.forClasspathResource(classpathResource));
        // TODO: Prevent duplication
        return this;
    }

    public WireMockContainer withFileFromResource(String classpathResource) {
        String id = classpathResource.replace('/', '_');
        // TODO: Prevent duplication
        return withFileFromResource(id, classpathResource);
    }

    public WireMockContainer withFileFromResource(String name, Class<?> resource, String filename) {
        return withFileFromResource(name, resource.getName().replace('.', '/') + "/" + filename);
    }

    public WireMockContainer withFileFromResource(Class<?> resource, String filename) {
        String id = resource.getSimpleName() + "_" + filename;
        return withFileFromResource(id, resource, filename);
    }

    /**
     * Add extension that will be loaded from the specified JAR files.
     * In the internal engine, it will be handled as a single plugin.
     * @param classNames Class names of the extension to be included
     * @param jars JARs to be included into the container
     * @return this instance
     */
    public WireMockContainer withExtensions(Collection<String> classNames, Collection<File> jars) {
        return withExtensions(WireMockPlugin.guessPluginId(classNames, jars), classNames, jars);
    }

    /**
     * Add extension that will be loaded from the specified JAR files.
     * In the internal engine, it will be handled as a single plugin.
     * @param id Identifier top use
     * @param classNames Class names of the extension to be included
     * @param jars JARs to be included into the container
     * @return this instance
     */
    public WireMockContainer withExtensions(String id, Collection<String> classNames, Collection<File> jars) {
        final WireMockPlugin extension = new WireMockPlugin(id)
                .withExtensions(classNames)
                .withJars(jars);
        return withPlugin(extension);
    }

    /**
     * Add extension that will be loaded from the specified directory with JAR files.
     * In the internal engine, it will be handled as a single plugin.
     * @param classNames Class names of the extension to be included
     * @param jarDirectory Directory that stores all JARs
     * @return this instance
     */
    public WireMockContainer withExtensions(Collection<String> classNames, File jarDirectory) {
        final List<File> jarsInTheDirectory;
        try (Stream<Path> walk = Files.walk(jarDirectory.toPath())) {
            jarsInTheDirectory = walk
                    .filter(p -> !Files.isDirectory(p))
                    .map(Path::toFile)
                    .filter(f -> f.toString().endsWith(".jar"))
                    .collect(Collectors.toList());
        } catch (IOException e) {
            throw new IllegalArgumentException("Cannot list JARs in the directory " + jarDirectory, e);
        }

        return withExtensions(classNames, jarsInTheDirectory);
    }

    /**
     * Add extension that will be loaded from the classpath.
     * This method can be used if the extension is a part of the WireMock bundle,
     * or a Jar is already added via {@link #withExtensions(Collection, Collection)}}.
     * In the internal engine, it will be handled as a single plugin.
     * @param className Class name of the extension
     * @return this instance
     */
    public WireMockContainer withExtension(String className) {
        return withExtensions(Collections.singleton(className), Collections.emptyList());
    }

    private WireMockContainer withPlugin(WireMockPlugin plugin) {
        String pluginId = plugin.getPluginId();
        if (plugins.containsKey(pluginId)) {
            throw new IllegalArgumentException("The plugin is already included: " + pluginId);
        }
        plugins.put(pluginId, plugin);
        return this;
    }

    public String getBaseUrl() {
        return String.format("http://%s:%d", getHost(), getPort());
    }

    public String getUrl(String path) {
        if (!path.startsWith("/")) {
            path = "/" + path;
        }
        return String.format("%s%s", getBaseUrl(), path);
    }

    public Integer getPort() {
        return getMappedPort(PORT);
    }

    @Override
    protected void configure() {
        super.configure();
        withExposedPorts(PORT);
        for (Stub stub : mappingStubs.values()) {
            withCopyToContainer(Transferable.of(stub.json), MAPPINGS_DIR + stub.name + ".json");
        }

        for (Map.Entry<String, MountableFile> mount : mappingFiles.entrySet()) {
            withCopyToContainer(mount.getValue(), FILES_DIR + mount.getKey());
        }

        final ArrayList<String> extensionClassNames = new ArrayList<>();
        for (Map.Entry<String, WireMockPlugin> entry : plugins.entrySet()) {
            final WireMockPlugin ext = entry.getValue();
            extensionClassNames.addAll(ext.getExtensionClassNames());
            for (File jar : ext.getJars()) {
                withCopyToContainer(MountableFile.forHostPath(jar.toPath()), EXTENSIONS_DIR + jar.getName());
            }
        }
        if (!extensionClassNames.isEmpty()) {
            wireMockArgs.append(" --extensions ");
            wireMockArgs.append(String.join(",", extensionClassNames));
        }

        if (isBannerDisabled) {
            this.withCliArg("--disable-banner");
        }

        // Add CLI arguments
        withCommand(wireMockArgs.toString());
    }

    private static final class Stub {
        final String name;
        final String json;

        public Stub(String name, String json) {
            this.name = name;
            this.json = json;
        }
    }


}<|MERGE_RESOLUTION|>--- conflicted
+++ resolved
@@ -50,16 +50,12 @@
     private static final String WIREMOCK_2_LATEST_TAG = "2.35.0-1";
     private static final String WIREMOCK_3_LATEST_TAG = "3.5.4";
     /*package*/ static final String WIREMOCK_2_MINIMUM_SUPPORTED_VERSION = "2.0.0";
-
-<<<<<<< HEAD
+    static final String WIREMOCK_HEALTH_CHECK_SUPPORT_MINIMUM_VERSION = "3.0.0-1";
+
     /**
      * @deprecated Not really guaranteed to be latest. Will be reworked
      */
     @Deprecated
-=======
-    static final String WIREMOCK_HEALTH_CHECK_SUPPORT_MINIMUM_VERSION = "3.0.0-1";
-
->>>>>>> 0186947a
     public static final DockerImageName WIREMOCK_2_LATEST =
             DockerImageName.parse(OFFICIAL_IMAGE_NAME).withTag(WIREMOCK_2_LATEST_TAG);
 
